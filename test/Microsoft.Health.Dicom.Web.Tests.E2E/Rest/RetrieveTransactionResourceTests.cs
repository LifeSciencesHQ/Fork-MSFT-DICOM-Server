--- conflicted
+++ resolved
@@ -199,15 +199,10 @@
             Assert.Equal(HttpStatusCode.NotFound, response5.StatusCode);
             HttpResult<IReadOnlyList<DicomFile>> response6 = await Client.GetInstanceAsync(studyInstanceUID, seriesInstanceUID, Guid.NewGuid().ToString());
             Assert.Equal(HttpStatusCode.NotFound, response6.StatusCode);
-<<<<<<< HEAD
             HttpResult<IReadOnlyList<Stream>> response7 = await Client.GetFramesAsync(studyInstanceUID, seriesInstanceUID, sopInstanceUID, frames: 1);
             Assert.Equal(HttpStatusCode.OK, response7.StatusCode);
             HttpResult<IReadOnlyList<Stream>> response8 = await Client.GetFramesAsync(studyInstanceUID, seriesInstanceUID, sopInstanceUID, frames: 2);
             Assert.Equal(HttpStatusCode.NotFound, response8.StatusCode);
-=======
-            HttpResult<IReadOnlyList<Stream>> response7 = await Client.GetFramesAsync(studyInstanceUID, seriesInstanceUID, sopInstanceUID, frames: 2);
-            Assert.Equal(HttpStatusCode.NotFound, response7.StatusCode);
->>>>>>> 68e96121
         }
 
         [Fact]
